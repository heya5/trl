--- conflicted
+++ resolved
@@ -11,20 +11,14 @@
 # WITHOUT WARRANTIES OR CONDITIONS OF ANY KIND, either express or implied.
 # See the License for the specific language governing permissions and
 # limitations under the License.
-<<<<<<< HEAD
-=======
 from copy import deepcopy
-import torch.nn as nn
->>>>>>> f78d8302
 
 import torch.nn as nn
 from transformers import PreTrainedModel
 
-<<<<<<< HEAD
-=======
 LAYER_PATTERNS = ["transformer.h.{layer}", "model.decoder.layers.{layer}", "gpt_neox.layers.{layer}"]
 
->>>>>>> f78d8302
+
 
 class PreTrainedModelWrapper(nn.Module):
     r"""
